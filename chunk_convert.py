<<<<<<< HEAD
from marker.scripts import chunk_convert_cli
=======
from marker.scripts.chunk_convert import chunk_convert_cli
>>>>>>> fbd7b63d

if __name__ == "__main__":
    chunk_convert_cli()<|MERGE_RESOLUTION|>--- conflicted
+++ resolved
@@ -1,8 +1,4 @@
-<<<<<<< HEAD
-from marker.scripts import chunk_convert_cli
-=======
 from marker.scripts.chunk_convert import chunk_convert_cli
->>>>>>> fbd7b63d
 
 if __name__ == "__main__":
     chunk_convert_cli()